--- conflicted
+++ resolved
@@ -15,13 +15,10 @@
 import net.minestom.server.network.packet.server.play.ChunkDataPacket;
 import net.minestom.server.network.packet.server.play.UpdateLightPacket;
 import net.minestom.server.network.player.PlayerConnection;
-<<<<<<< HEAD
 import net.minestom.server.utils.ArrayUtils;
-=======
 import net.minestom.server.tag.Tag;
 import net.minestom.server.tag.TagHandler;
 import net.minestom.server.utils.PacketUtils;
->>>>>>> fbf8ddef
 import net.minestom.server.utils.Position;
 import net.minestom.server.utils.chunk.ChunkSupplier;
 import net.minestom.server.world.biomes.Biome;
@@ -45,14 +42,7 @@
  * You generally want to avoid storing references of this object as this could lead to a huge memory leak,
  * you should store the chunk coordinates instead.
  */
-<<<<<<< HEAD
-public abstract class Chunk implements BlockGetter, BlockSetter, Viewable, Tickable, DataContainer {
-=======
-public abstract class Chunk implements Viewable, Tickable, TagHandler, DataContainer {
-
-    protected static final BlockManager BLOCK_MANAGER = MinecraftServer.getBlockManager();
-    protected static final BiomeManager BIOME_MANAGER = MinecraftServer.getBiomeManager();
->>>>>>> fbf8ddef
+public abstract class Chunk implements BlockGetter, BlockSetter, Viewable, Tickable, TagHandler, DataContainer {
 
     public static final int CHUNK_SIZE_X = 16;
     public static final int CHUNK_SIZE_Z = 16;
