package net.minestom.server.network.packet.server.play;

import net.minestom.server.MinecraftServer;
import net.minestom.server.entity.EntityType;
import net.minestom.server.gamedata.tags.Tag;
import net.minestom.server.instance.block.Block;
import net.minestom.server.network.packet.server.ServerPacket;
import net.minestom.server.network.packet.server.ServerPacketIdentifier;
import net.minestom.server.registry.Registries;
import net.minestom.server.utils.NamespaceID;
import net.minestom.server.utils.binary.BinaryReader;
import net.minestom.server.utils.binary.BinaryWriter;
import org.jetbrains.annotations.NotNull;

import java.util.HashMap;
import java.util.List;
import java.util.Map;
import java.util.Set;

public class TagsPacket implements ServerPacket {

    private static final TagsPacket REQUIRED_TAGS_PACKET = new TagsPacket();

    static {
        MinecraftServer.getTagManager().addRequiredTagsToPacket(REQUIRED_TAGS_PACKET);
    }

    public Map<Tag.BasicTypes, List<Tag>> tagsMap = new HashMap<>();

    /**
     * Default constructor, required for reflection operations.
     */
    public TagsPacket() {
    }

    @Override
    public void write(@NotNull BinaryWriter writer) {
<<<<<<< HEAD
        writeTags(writer, blockTags, name -> Block.fromNamespaceId(name).getId());
        writeTags(writer, itemTags, name -> Registries.getMaterial(name).ordinal());
        writeTags(writer, fluidTags, name -> Registries.getFluid(name).ordinal());
        writeTags(writer, entityTags, name -> Registries.getEntityType(name).ordinal());
=======
        writer.writeVarInt(tagsMap.size());
        for (var entry : tagsMap.entrySet()) {
            final var type = entry.getKey();
            final var tags = entry.getValue();
            // Tag type
            writer.writeSizedString(type.getIdentifier());
            switch (type) {
                case BLOCKS: {
                    // Number of tags
                    writer.writeVarInt(tags.size());
                    for (Tag tag : tags) {
                        // name
                        writer.writeSizedString(tag.getName().toString());
                        final Set<NamespaceID> values = tag.getValues();
                        // count
                        writer.writeVarInt(values.size());
                        // entries
                        for (NamespaceID name : values) {
                            Block b = Registries.getBlock(name);
                            if (b == Block.AIR && !name.toString().equals("minecraft:air")) {
                                writer.writeVarInt(-1);
                            }
                            writer.writeVarInt(b.ordinal());
                        }
                    }
                    break;
                }
                case ENTITY_TYPES: {
                    // Number of tags
                    writer.writeVarInt(tags.size());
                    for (Tag tag : tags) {
                        // name
                        writer.writeSizedString(tag.getName().toString());

                        final Set<NamespaceID> values = tag.getValues();
                        // count
                        writer.writeVarInt(values.size());
                        // entries
                        for (NamespaceID name : values) {
                            EntityType et = Registries.getEntityType(name);
                            if (et == null) {
                                writer.writeVarInt(-1);
                            } else {
                                writer.writeVarInt(et.ordinal());
                            }
                        }
                    }
                    break;
                }
                case FLUIDS: {
                    // Number of tags
                    writer.writeVarInt(tags.size());
                    for (Tag tag : tags) {
                        // name
                        writer.writeSizedString(tag.getName().toString());

                        final Set<NamespaceID> values = tag.getValues();
                        // count
                        writer.writeVarInt(values.size());
                        // entries
                        for (NamespaceID name : values) {
                            writer.writeVarInt(Registries.getFluid(name).ordinal());
                        }
                    }
                    break;
                }
                case GAME_EVENTS: {
                    // Number of tags
                    writer.writeVarInt(tags.size());
                    for (Tag tag : tags) {
                        // name
                        writer.writeSizedString(tag.getName().toString());

                        final Set<NamespaceID> values = tag.getValues();
                        // count
                        writer.writeVarInt(values.size());
                        // entries
                        for (NamespaceID name : values) {
                            // TODO: GameEvents
                            writer.writeVarInt(-1);
                        }
                    }
                    break;
                }
                case ITEMS: {
                    // Number of tags
                    writer.writeVarInt(tags.size());
                    for (Tag tag : tags) {
                        // name
                        writer.writeSizedString(tag.getName().toString());

                        final Set<NamespaceID> values = tag.getValues();
                        // count
                        writer.writeVarInt(values.size());
                        // entries
                        for (NamespaceID name : values) {
                            writer.writeVarInt(Registries.getMaterial(name).ordinal());
                        }
                    }
                    break;
                }
            }
        }
>>>>>>> 37f8306f
    }

    @Override
    public void read(@NotNull BinaryReader reader) {
<<<<<<< HEAD
        readTags(reader, blockTags, id -> NamespaceID.from("minecraft", Block.fromBlockId(id).getName()));
        readTags(reader, itemTags, id -> NamespaceID.from("minecraft", Material.values()[id].getName()));
        readTags(reader, fluidTags, id -> Fluid.fromId(id.shortValue()).getNamespaceID());
        readTags(reader, entityTags, id -> NamespaceID.from(EntityType.values()[id].getNamespaceID()));
    }

    private void writeTags(BinaryWriter writer, List<Tag> tags, Function<NamespaceID, Integer> idSupplier) {
        writer.writeVarInt(tags.size());
        for (Tag tag : tags) {
            // name
            writer.writeSizedString(tag.getName().toString());

            final Set<NamespaceID> values = tag.getValues();
            // count
            writer.writeVarInt(values.size());
            // entries
            for (NamespaceID name : values) {
                writer.writeVarInt(idSupplier.apply(name));
=======
        this.tagsMap = new HashMap<>();
        // Read amount of tag types
        final int typeCount = reader.readVarInt();
        for (int i = 0; i < typeCount; i++) {
            // Read tag type
            final Tag.BasicTypes tagType = Tag.BasicTypes.fromIdentifer(reader.readSizedString());
            if (tagType == null) {
                throw new IllegalArgumentException("Tag type could not be resolved");
>>>>>>> 37f8306f
            }

            final int tagCount = reader.readVarInt();
            for (int j = 0; j < tagCount; j++) {
                final String tagName = reader.readSizedString();
                final int[] entries = reader.readVarIntArray();
                // TODO convert
            }
        }
    }

    @Override
    public int getId() {
        return ServerPacketIdentifier.TAGS;
    }

    /**
     * Gets the {@link TagsPacket} sent to every {@link net.minestom.server.entity.Player}
     * on login.
     *
     * @return the default tags packet
     */
    @NotNull
    public static TagsPacket getRequiredTagsPacket() {
        return REQUIRED_TAGS_PACKET;
    }
}<|MERGE_RESOLUTION|>--- conflicted
+++ resolved
@@ -35,12 +35,6 @@
 
     @Override
     public void write(@NotNull BinaryWriter writer) {
-<<<<<<< HEAD
-        writeTags(writer, blockTags, name -> Block.fromNamespaceId(name).getId());
-        writeTags(writer, itemTags, name -> Registries.getMaterial(name).ordinal());
-        writeTags(writer, fluidTags, name -> Registries.getFluid(name).ordinal());
-        writeTags(writer, entityTags, name -> Registries.getEntityType(name).ordinal());
-=======
         writer.writeVarInt(tagsMap.size());
         for (var entry : tagsMap.entrySet()) {
             final var type = entry.getKey();
@@ -144,31 +138,10 @@
                 }
             }
         }
->>>>>>> 37f8306f
     }
 
     @Override
     public void read(@NotNull BinaryReader reader) {
-<<<<<<< HEAD
-        readTags(reader, blockTags, id -> NamespaceID.from("minecraft", Block.fromBlockId(id).getName()));
-        readTags(reader, itemTags, id -> NamespaceID.from("minecraft", Material.values()[id].getName()));
-        readTags(reader, fluidTags, id -> Fluid.fromId(id.shortValue()).getNamespaceID());
-        readTags(reader, entityTags, id -> NamespaceID.from(EntityType.values()[id].getNamespaceID()));
-    }
-
-    private void writeTags(BinaryWriter writer, List<Tag> tags, Function<NamespaceID, Integer> idSupplier) {
-        writer.writeVarInt(tags.size());
-        for (Tag tag : tags) {
-            // name
-            writer.writeSizedString(tag.getName().toString());
-
-            final Set<NamespaceID> values = tag.getValues();
-            // count
-            writer.writeVarInt(values.size());
-            // entries
-            for (NamespaceID name : values) {
-                writer.writeVarInt(idSupplier.apply(name));
-=======
         this.tagsMap = new HashMap<>();
         // Read amount of tag types
         final int typeCount = reader.readVarInt();
@@ -177,7 +150,6 @@
             final Tag.BasicTypes tagType = Tag.BasicTypes.fromIdentifer(reader.readSizedString());
             if (tagType == null) {
                 throw new IllegalArgumentException("Tag type could not be resolved");
->>>>>>> 37f8306f
             }
 
             final int tagCount = reader.readVarInt();
